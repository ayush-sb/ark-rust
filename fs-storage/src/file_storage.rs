use serde::{Deserialize, Serialize};
use std::fs::{self, File};
use std::io::{BufWriter, Write};
use std::time::SystemTime;
use std::{
    collections::BTreeMap,
    path::{Path, PathBuf},
};

use crate::base_storage::BaseStorage;
use crate::utils::read_version_2_fs;
use data_error::{ArklibError, Result};

/*
Note on `FileStorage` Versioning:

`FileStorage` is a basic key-value storage system that persists data to disk.

In version 2, `FileStorage` stored data in a plaintext format.
Starting from version 3, data is stored in JSON format.

For backward compatibility, we provide a helper function `read_version_2_fs` to read version 2 format.
*/
const STORAGE_VERSION: i32 = 3;

/// Represents a file storage system that persists data to disk.
pub struct FileStorage<K, V>
where
    K: Ord,
{
    label: String,
    path: PathBuf,
    timestamp: SystemTime,
    data: FileStorageData<K, V>,
}

/// A struct that represents the data stored in a [`FileStorage`] instance.
///
///
/// This is the data that is serialized and deserialized to and from disk.
#[derive(Serialize, Deserialize)]
pub struct FileStorageData<K, V>
where
    K: Ord,
{
    version: i32,
    entries: BTreeMap<K, V>,
}

impl<K, V> FileStorage<K, V>
where
<<<<<<< HEAD
    K: Ord + serde::Serialize + serde::de::DeserializeOwned,
    V: serde::Serialize + serde::de::DeserializeOwned,
=======
    K: Ord
        + Clone
        + serde::Serialize
        + serde::de::DeserializeOwned
        + std::str::FromStr,
    V: Clone
        + serde::Serialize
        + serde::de::DeserializeOwned
        + std::str::FromStr,
>>>>>>> 3f862d59
{
    /// Create a new file storage with a diagnostic label and file path
    pub fn new(label: String, path: &Path) -> Self {
        let mut file_storage = Self {
            label,
            path: PathBuf::from(path),
            timestamp: SystemTime::now(),
            data: FileStorageData {
                version: STORAGE_VERSION,
                entries: BTreeMap::new(),
            },
        };

        // Load the data from the file
        file_storage.data.entries = match file_storage.read_fs() {
            Ok(data) => data,
            Err(_) => BTreeMap::new(),
        };
        file_storage
    }
}

impl<K, V> BaseStorage<K, V> for FileStorage<K, V>
where
<<<<<<< HEAD
    K: Ord + serde::Serialize + serde::de::DeserializeOwned,
    V: serde::Serialize + serde::de::DeserializeOwned,
=======
    K: Ord
        + Clone
        + serde::Serialize
        + serde::de::DeserializeOwned
        + std::str::FromStr,
    V: Clone
        + serde::Serialize
        + serde::de::DeserializeOwned
        + std::str::FromStr,
>>>>>>> 3f862d59
{
    /// Set a key-value pair in the storage
    fn set(&mut self, key: K, value: V) {
        self.data.entries.insert(key, value);
        self.timestamp = std::time::SystemTime::now();
        self.write_fs()
            .expect("Failed to write data to disk");
    }

    /// Remove a key-value pair from the storage given a key
    fn remove(&mut self, id: &K) -> Result<()> {
        self.data.entries.remove(id).ok_or_else(|| {
            ArklibError::Storage(self.label.clone(), "Key not found".to_owned())
        })?;
        self.timestamp = std::time::SystemTime::now();
        self.write_fs()
            .expect("Failed to remove data from disk");
        Ok(())
    }

    /// Compare the timestamp of the storage file with the timestamp of the storage instance
    /// to determine if the storage file has been updated.
    fn is_storage_updated(&self) -> Result<bool> {
        let file_timestamp = fs::metadata(&self.path)?.modified()?;
        let file_time_secs = file_timestamp
            .duration_since(SystemTime::UNIX_EPOCH)
            .unwrap()
            .as_secs();
        let self_time_secs = self
            .timestamp
            .duration_since(SystemTime::UNIX_EPOCH)
            .unwrap()
            .as_secs();
        Ok(file_time_secs > self_time_secs)
    }

    /// Read the data from the storage file
    fn read_fs(&mut self) -> Result<BTreeMap<K, V>> {
        if !self.path.exists() {
            return Err(ArklibError::Storage(
                self.label.clone(),
                "File does not exist".to_owned(),
            ));
        }

        // First check if the file starts with "version: 2"
        let file_content = std::fs::read_to_string(&self.path)?;
        if file_content.starts_with("version: 2") {
            // Attempt to parse the file using the legacy version 2 storage format of FileStorage.
            match read_version_2_fs(&self.path) {
                Ok(data) => {
                    log::info!(
                        "Version 2 storage format detected for {}",
                        self.label
                    );
                    self.timestamp = fs::metadata(&self.path)?.modified()?;
                    return Ok(data);
                }
                Err(_) => {
                    return Err(ArklibError::Storage(
                        self.label.clone(),
                        "Storage seems to be version 2, but failed to parse"
                            .to_owned(),
                    ));
                }
            };
        }

        let file = fs::File::open(&self.path)?;
        let data: FileStorageData<K, V> = serde_json::from_reader(file)
            .map_err(|err| {
                ArklibError::Storage(self.label.clone(), err.to_string())
            })?;
        let version = data.version;
        if version != STORAGE_VERSION {
            return Err(ArklibError::Storage(
                self.label.clone(),
                format!(
                    "Storage version mismatch: expected {}, got {}",
                    STORAGE_VERSION, version
                ),
            ));
        }
        self.timestamp = fs::metadata(&self.path)?.modified()?;

        Ok(data.entries)
    }

    /// Write the data to the storage file
    fn write_fs(&mut self) -> Result<()> {
        let parent_dir = self.path.parent().ok_or_else(|| {
            ArklibError::Storage(
                self.label.clone(),
                "Failed to get parent directory".to_owned(),
            )
        })?;
        fs::create_dir_all(parent_dir)?;
        let file = File::create(&self.path)?;
        let mut writer = BufWriter::new(file);
<<<<<<< HEAD

        writer.write_all(
            format!("{}{}\n", STORAGE_VERSION_PREFIX, STORAGE_VERSION)
                .as_bytes(),
        )?;

        let value_data = serde_json::to_string(&self.data)?;
=======
        let value_data = serde_json::to_string_pretty(&self.data)?;
>>>>>>> 3f862d59
        writer.write_all(value_data.as_bytes())?;

        let new_timestamp = fs::metadata(&self.path)?.modified()?;
        if new_timestamp == self.timestamp {
            return Err("Timestamp has not been updated".into());
        }
        self.timestamp = new_timestamp;

        log::info!(
            "{} {} entries have been written",
            self.label,
<<<<<<< HEAD
            self.data.len()
=======
            self.data.entries.len()
>>>>>>> 3f862d59
        );
        Ok(())
    }

    /// Erase the storage file from disk
    fn erase(&self) -> Result<()> {
        fs::remove_file(&self.path).map_err(|err| {
            ArklibError::Storage(self.label.clone(), err.to_string())
        })
    }
}

impl<K, V> AsRef<BTreeMap<K, V>> for FileStorage<K, V>
where
    K: Ord,
{
    fn as_ref(&self) -> &BTreeMap<K, V> {
        &self.data.entries
    }
}

#[cfg(test)]
mod tests {
    use std::collections::BTreeMap;
    use tempdir::TempDir;

    use crate::{base_storage::BaseStorage, file_storage::FileStorage};

    #[test]
    fn test_file_storage_write_read() {
        let temp_dir =
            TempDir::new("tmp").expect("Failed to create temporary directory");
        let storage_path = temp_dir.path().join("test_storage.txt");

        let mut file_storage =
            FileStorage::new("TestStorage".to_string(), &storage_path);

        file_storage.set("key1".to_string(), "value1".to_string());
        file_storage.set("key2".to_string(), "value2".to_string());

        assert!(file_storage.remove(&"key1".to_string()).is_ok());
        let data_read: BTreeMap<_, _> = file_storage
            .read_fs()
            .expect("Failed to read data from disk");

        assert_eq!(data_read.len(), 1);
        assert_eq!(data_read.get("key2").map(|v| v.as_str()), Some("value2"))
    }

    #[test]
    fn test_file_storage_auto_delete() {
        let temp_dir =
            TempDir::new("tmp").expect("Failed to create temporary directory");
        let storage_path = temp_dir.path().join("test_storage.txt");

        let mut file_storage =
            FileStorage::new("TestStorage".to_string(), &storage_path);

        file_storage.set("key1".to_string(), "value1".to_string());
        file_storage.set("key1".to_string(), "value2".to_string());

        assert_eq!(storage_path.exists(), true);

        if let Err(err) = file_storage.erase() {
            panic!("Failed to delete file: {:?}", err);
        }
        assert_eq!(storage_path.exists(), false);
    }

    #[test]
    fn test_file_storage_is_storage_updated() {
        let temp_dir =
            TempDir::new("tmp").expect("Failed to create temporary directory");
        let storage_path = temp_dir.path().join("teststorage.txt");

        let mut file_storage =
            FileStorage::new("TestStorage".to_string(), &storage_path);

        file_storage.set("key1".to_string(), "value1".to_string());
        assert_eq!(file_storage.is_storage_updated().unwrap(), false);

        std::thread::sleep(std::time::Duration::from_secs(1));

        // External data manipulation
        let mut mirror_storage =
            FileStorage::new("TestStorage".to_string(), &storage_path);

        mirror_storage.set("key1".to_string(), "value3".to_string());
        assert_eq!(mirror_storage.is_storage_updated().unwrap(), false);

        assert_eq!(file_storage.is_storage_updated().unwrap(), true);
    }
}

use jni::signature::{JavaType, ReturnType};
// This is the interface to the JVM that we'll call the majority of our
// methods on.
use jni::JNIEnv;

// These objects are what you should use as arguments to your native
// function. They carry extra lifetime information to prevent them escaping
// this context and getting used after being GC'd.
use jni::objects::{JClass, JObject, JString, JValue};

// This is just a pointer. We'll be returning it from our function. We
// can't return one of the objects with lifetime information because the
// lifetime checker won't let us.
use jni::sys::{jboolean, jlong, jobject, jvalue};

impl FileStorage<String, String> {
    fn from_jlong<'a>(value: jlong) -> &'a mut Self {
        unsafe { &mut *(value as *mut FileStorage<String, String>) }
    }
}

#[no_mangle]
pub extern "system" fn Java_FileStorage_create(
    env: &mut JNIEnv,
    _class: JClass,
    label: JString,
    path: JString,
) -> jlong {
    let label: String = env.get_string(&label).unwrap().into();
    let path: String = env.get_string(&path).unwrap().into();

    let file_storage: FileStorage<String, String> =
        FileStorage::new(label, Path::new(&path));
    Box::into_raw(Box::new(file_storage)) as jlong
}

#[no_mangle]
pub extern "system" fn Java_FileStorage_set(
    env: &mut JNIEnv,
    _class: JClass,
    id: JString,
    value: JString,
    file_storage_ptr: jlong,
) {
    let id: String = env.get_string(&id).unwrap().into();
    let value: String = env.get_string(&value).unwrap().into();

    FileStorage::from_jlong(file_storage_ptr).set(id, value);
}

#[no_mangle]
pub extern "system" fn Java_FileStorage_remove(
    env: &mut JNIEnv,
    _class: JClass,
    id: JString,
    file_storage_ptr: jlong,
) {
    let id: String = env.get_string(&id).unwrap().into();

    FileStorage::from_jlong(file_storage_ptr)
        .remove(&id)
        .unwrap()
}

#[no_mangle]
pub extern "system" fn Java_FileStorage_is_storage_updated(
    _env: &mut JNIEnv,
    _class: JClass,
    file_storage_ptr: jlong,
) -> jboolean {
    match FileStorage::from_jlong(file_storage_ptr).is_storage_updated() {
        Ok(updated) => updated as jboolean,
        Err(_) => 0, // handle error here
    }
}

#[no_mangle]
pub extern "system" fn Java_FileStorage_read_fs(
    env: &mut JNIEnv,
    _class: JClass,
    file_storage_ptr: jlong,
) -> jobject {
    let data: BTreeMap<String, String> =
        FileStorage::from_jlong(file_storage_ptr)
            .read_fs()
            .unwrap();

    // Create a new LinkedHashMap object
    let linked_hash_map_class =
        env.find_class("java/util/LinkedHashMap").unwrap();
    let linked_hash_map = env
        .new_object(linked_hash_map_class, "()V", &[])
        .unwrap();

    // Get the put method ID
    let put_method_id = env
        .get_method_id(
            "java/util/LinkedHashMap",
            "put",
            "(Ljava/lang/Object;Ljava/lang/Object;)Ljava/lang/Object;",
        )
        .unwrap();

    // Insert each key-value pair from the BTreeMap into the LinkedHashMap
    for (key, value) in data {
        let j_key = env.new_string(key).unwrap();
        let j_value = env.new_string(value).unwrap();
        let j_key = JValue::from(&j_key).as_jni();
        let j_value = JValue::from(&j_value).as_jni();
        unsafe {
            env.call_method_unchecked(
                &linked_hash_map,
                put_method_id,
                ReturnType::Object,
                &[j_key, j_value],
            )
            .unwrap()
        };
    }

    // Return the LinkedHashMap as a raw pointer
    linked_hash_map.as_raw()
}

#[no_mangle]
pub extern "system" fn Java_FileStorage_write_fs(
    _env: &mut JNIEnv,
    _class: JClass,
    file_storage_ptr: jlong,
) {
    FileStorage::from_jlong(file_storage_ptr)
        .write_fs()
        .unwrap()
}

///! Safety: The FileStorage instance is dropped after this call
#[no_mangle]
pub extern "system" fn Java_FileStorage_erase(
    _env: &mut JNIEnv,
    _class: JClass,
    file_storage_ptr: jlong,
) {
    let file_storage = unsafe {
        Box::from_raw(file_storage_ptr as *mut FileStorage<String, String>)
    };
    file_storage.erase().unwrap();
}<|MERGE_RESOLUTION|>--- conflicted
+++ resolved
@@ -49,20 +49,8 @@
 
 impl<K, V> FileStorage<K, V>
 where
-<<<<<<< HEAD
-    K: Ord + serde::Serialize + serde::de::DeserializeOwned,
-    V: serde::Serialize + serde::de::DeserializeOwned,
-=======
-    K: Ord
-        + Clone
-        + serde::Serialize
-        + serde::de::DeserializeOwned
-        + std::str::FromStr,
-    V: Clone
-        + serde::Serialize
-        + serde::de::DeserializeOwned
-        + std::str::FromStr,
->>>>>>> 3f862d59
+    K: Ord + serde::Serialize + serde::de::DeserializeOwned + std::str::FromStr,
+    V: serde::Serialize + serde::de::DeserializeOwned + std::str::FromStr,
 {
     /// Create a new file storage with a diagnostic label and file path
     pub fn new(label: String, path: &Path) -> Self {
@@ -87,20 +75,8 @@
 
 impl<K, V> BaseStorage<K, V> for FileStorage<K, V>
 where
-<<<<<<< HEAD
-    K: Ord + serde::Serialize + serde::de::DeserializeOwned,
-    V: serde::Serialize + serde::de::DeserializeOwned,
-=======
-    K: Ord
-        + Clone
-        + serde::Serialize
-        + serde::de::DeserializeOwned
-        + std::str::FromStr,
-    V: Clone
-        + serde::Serialize
-        + serde::de::DeserializeOwned
-        + std::str::FromStr,
->>>>>>> 3f862d59
+    K: Ord + serde::Serialize + serde::de::DeserializeOwned + std::str::FromStr,
+    V: serde::Serialize + serde::de::DeserializeOwned + std::str::FromStr,
 {
     /// Set a key-value pair in the storage
     fn set(&mut self, key: K, value: V) {
@@ -200,17 +176,7 @@
         fs::create_dir_all(parent_dir)?;
         let file = File::create(&self.path)?;
         let mut writer = BufWriter::new(file);
-<<<<<<< HEAD
-
-        writer.write_all(
-            format!("{}{}\n", STORAGE_VERSION_PREFIX, STORAGE_VERSION)
-                .as_bytes(),
-        )?;
-
-        let value_data = serde_json::to_string(&self.data)?;
-=======
         let value_data = serde_json::to_string_pretty(&self.data)?;
->>>>>>> 3f862d59
         writer.write_all(value_data.as_bytes())?;
 
         let new_timestamp = fs::metadata(&self.path)?.modified()?;
@@ -222,11 +188,7 @@
         log::info!(
             "{} {} entries have been written",
             self.label,
-<<<<<<< HEAD
-            self.data.len()
-=======
             self.data.entries.len()
->>>>>>> 3f862d59
         );
         Ok(())
     }
